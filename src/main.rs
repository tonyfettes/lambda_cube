<<<<<<< HEAD
mod face;
mod core;
=======
#![allow(unused_variables, dead_code)]

mod parse;
mod simply_typed;
mod untyped;
>>>>>>> e4dc2c2f

fn main() {
    println!("Hello, world!");
}<|MERGE_RESOLUTION|>--- conflicted
+++ resolved
@@ -1,13 +1,8 @@
-<<<<<<< HEAD
-mod face;
-mod core;
-=======
 #![allow(unused_variables, dead_code)]
 
 mod parse;
-mod simply_typed;
-mod untyped;
->>>>>>> e4dc2c2f
+mod face;
+mod core;
 
 fn main() {
     println!("Hello, world!");
